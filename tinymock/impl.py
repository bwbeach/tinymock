######################################################################
# 
# File: impl.py
# 
# Copyright 2011 by Brian Beach and Jaran Charumilind
# 
# This software is licensed under the MIT license.
# 
# Permission is hereby granted, free of charge, to any person
# obtaining a copy of this software and associated documentation files
# (the "Software"), to deal in the Software without restriction,
# including without limitation the rights to use, copy, modify, merge,
# publish, distribute, sublicense, and/or sell copies of the Software,
# and to permit persons to whom the Software is furnished to do so,
# subject to the following conditions:
# 
# The above copyright notice and this permission notice shall be
# included in all copies or substantial portions of the Software.
# 
# THE SOFTWARE IS PROVIDED "AS IS", WITHOUT WARRANTY OF ANY KIND,
# EXPRESS OR IMPLIED, INCLUDING BUT NOT LIMITED TO THE WARRANTIES OF
# MERCHANTABILITY, FITNESS FOR A PARTICULAR PURPOSE AND
# NONINFRINGEMENT. IN NO EVENT SHALL THE AUTHORS OR COPYRIGHT HOLDERS
# BE LIABLE FOR ANY CLAIM, DAMAGES OR OTHER LIABILITY, WHETHER IN AN
# ACTION OF CONTRACT, TORT OR OTHERWISE, ARISING FROM, OUT OF OR IN
# CONNECTION WITH THE SOFTWARE OR THE USE OR OTHER DEALINGS IN THE
# SOFTWARE.
#
######################################################################

import unittest

class MockException(Exception):
    pass

class ExpectedCall(object):

    def __init__(self, fcn, args, kwargs):
        self.fcn = fcn
        self.args = args
        self.kwargs = kwargs
        self.return_value = None
        self.exception = None

class CallContext(object):

    """
    This provides a context in which mock function calls are tracked.
    Specifically, this tracks what calls are expected and provides ordering
    over all the mock functions and objects that use it.
    """

    def __init__(self):
        self._calls = []

    def add_call(self, fcn, *args, **kwargs):
        self._calls.append(ExpectedCall(fcn, args, kwargs))

    def set_last_return(self, fcn, return_value):
        self._check_last_call(fcn, "return value")
        self._calls[-1].return_value = return_value

    def set_last_exception(self, fcn, exception):
        self._check_last_call(fcn, "exception")
        self._calls[-1].exception = exception

    def call(self, fcn, *args, **kwargs):
        if len(self._calls) == 0:
            raise MockException("Unexpected call of '%s'" % fcn.name)
        call = self._calls.pop(0)
        if call.fcn != fcn:
            raise MockException(
                    "Unexpected call of '%s'; expected '%s'" %
                    (fcn.name, call.fcn.name)
                    )
        if call.args != args:
            message = (
                ("Argument mismatch for '%s':\n" % fcn.name) +
                ("Expected arguments: %s\n" % str(call.args)) +
                ("Actual arguments:   %s\n" % str(args))
                )
            raise MockException(message)
        if call.kwargs != kwargs:
            message = (
                ("Argument mismatch for '%s':\n" % fcn.name) +
                ("Expected keyword arguments: %s\n" % str(call.kwargs)) +
                ("Actual keyword arguments:   %s\n" % str(kwargs))
                )
            raise MockException(message)
        if call.exception is not None:
            raise call.exception
        else:
            return call.return_value

    def check_done(self):
        """
        Makes sure that all of the calls that were expected have
        happened.  Raises an exception if not.
        """
        if len(self._calls) != 0:
            raise MockException("Still expecting more function calls")

    def _check_last_call(self, fcn, reason):
        if len(self._calls) == 0:
            raise Exception("no call for which to set " + reason)
        if fcn != self._calls[-1].fcn:
            raise Exception(reason + " must be set immediately after add_call")

class MockFunction(object):

    """
    An object that mimics a function, checking the values passed in as
    arguments, and returning a value or raising an exception.
    """

    def __init__(self, context, name):
        """
        Creates a new MockFunction with the given name.
        """
        self._context = context
        self.name = name

    def add_call(self, *args, **kwargs):
        """
        Adds another expected call to this function, expecting the
        arguments and keyword argumentsgiven.

        Returns this MockFunction so that a return value can be added
        on.
        """
        self._context.add_call(self, *args, **kwargs)
        return self

    def returns(self, return_value):
        """
        Specifies the value to be returned.  Returns this MockFunction
        object so that another call can be chained on.
        """
        self._context.set_last_return(self, return_value)
        return self

    def raises(self, exception):
        """
        Specifies an exception to be raised in response to the current
        call.

        Returns this MockFunction so another call can be chained on.
        """
        self._context.set_last_exception(self, exception)
        return self

    def __call__(self, *args, **kwargs):
        return self._context.call(self, *args, **kwargs)

class MockObject(object):

    """
    A class that can pretend to be an arbitrary object.

    This class has no methods (other than the constructor).  It is
    just a container for whatever attributes you assign to it.
    """

    def __init__(self, **kwargs):
        """
        Creates a new mock object with the attributes specified by the
        keyword arguments passed in.
        """
        for (key, value) in kwargs.items():
            self.__dict__[key] = value

class TestCase(unittest.TestCase):

    """
    Subclass of unittest.TestCase that checks to make sure that all
    expected function calls have happened.  If you use self.mock_fcn()
    and self.mock_obj() to make your mocks, then you don't have to
    worry about calling check_done on them.

    You do need to make sure that if you implement setUp() and
    tearDown() methods that you call super.
    """

    def setUp(self):
        """
        Get ready to make mock objects.
        """
        super(TestCase, self).setUp()
        self._context = CallContext()

    def tearDown(self):
        """
        Make sure that all of the expected things happened.
        """
        super(TestCase, self).tearDown()
        self._context.check_done()

    def mock_fcn(self, name):
        """
        Make a new MockFunction.  It's check_done method will be
        called at the end of the test.
        """
        return MockFunction(self._context, name)

    def mock_obj(self, **kwargs):
        """
        Make a new MockObject.
        """
        return MockObject(**kwargs)

    def patch(self, obj, field, value):
        """
        Convenience method to make Patch objects.
        """
        return Patch(obj, field, value)

    def patch_set(self, *patch_tuples):
        """
        Convenience method to make PatchSet objects.
        """
        return PatchSet(*patch_tuples)

class Patch(object):

    """
    A context for use in a with statement to temporarily replace a
    member of a module or object with a new value.
    """

    def __init__(self, obj, field, value):
        """
        Creates a new context.  The named field of the module or
        object will be replaced with the given value just for the
        duration of the context.
        """
        self._object = obj
        self._field = field
        self._value = value

    def __enter__(self):
        self._prev_value = self._object.__dict__.get(self._field)
        self._object.__dict__[self._field] = self._value

    def __exit__(self, *args):
        if self._prev_value is None:
            del self._object.__dict__[self._field]
        else:
            self._object.__dict__[self._field] = self._prev_value

class PatchSet(object):

    """
    A context for use in a with statement to apply multiple Patches (see above)
    at once.  Each patch is specified as a 3-tuple corresponding to the
    arguments of Patch.
    """

    def __init__(self, *patch_tuples):
        """
        Creates a new context.  Each patch_tuple should be a 3-tuple
        corresponding to the arguments of Patch.  For example:

            with PatchSet(
                    (time, 'sleep', sleep),
                    (time, 'clock', clock)
                    ):
                run_with_patched_time()

        is largely equivalent to:
        
            with Patch(time, 'sleep', sleep):
                with Patch(time, 'clock', clock):
                    run_with_patched_time()
        """
        self._patches = [
                Patch(patch_tuple[0], patch_tuple[1], patch_tuple[2])
                for patch_tuple in patch_tuples
                ]

    def __enter__(self):
        for patch in self._patches:
            patch.__enter__()

    def __exit__(self, *args):
        for patch in self._patches:
            patch.__exit__(*args)
        
class TestMock(TestCase):

    def test_function_return_value(self):
        f = self.mock_fcn('f').add_call().returns(2)
        self.assertEquals(2, f())

    def test_function_raises(self):
        f = self.mock_fcn('f').add_call(2).raises(Exception('kaboom'))
        def should_raise():
            f(2)
        self.assertRaises(Exception, should_raise)

    def test_function_arg_mismatch(self):
        f = self.mock_fcn('f').add_call(1)
        def should_raise():
            f(2)
        self.assertRaises(MockException, should_raise)

    def test_function_keyword(self):
        f = self.mock_fcn('f').add_call(a = 5)
        f(a = 5)

    def test_function_extra_keyword(self):
        f = self.mock_fcn('f').add_call()
        def should_raise():
            f(a = 5)
        self.assertRaises(MockException, should_raise)

    def test_function_not_called(self):
        f = self.mock_fcn('f').add_call()
        self.assertRaises(MockException, self.tearDown)
        self._context._calls = []

    def test_function_called_too_many_times(self):
        f = self.mock_fcn('f').add_call()
        f()
        def should_raise():
            f()
        self.assertRaises(MockException, should_raise)
    
    def test_function_called_twice(self):
        f = self.mock_fcn('f').add_call().returns(1)
        f.add_call().returns(2)
        self.assertEqual(1, f())
        self.assertEqual(2, f())

    def test_mock_object(self):
        x = self.mock_obj()
        x.foo = self.mock_fcn('f').add_call().returns(1)
        self.assertEquals(1, x.foo())
    
    def test_mock_object_with_kw_args(self):
        x = self.mock_obj(
            foo = self.mock_fcn('f').add_call().returns(1),
            bar = 2
            )
        self.assertEquals(1, x.foo())
        self.assertEquals(2, x.bar)

    def test_patch(self):
        import time
        with Patch(
                time,
                'sleep',
                self.mock_fcn('sleep').add_call(1).returns(2)
                ):
            self.assertEquals(2, time.sleep(1))

    def test_patch_method(self):
        import time
        with self.patch(
                time,
                'sleep',
                self.mock_fcn('sleep').add_call(1).returns(2)
                ):
            self.assertEquals(2, time.sleep(1))

<<<<<<< HEAD
    def test_patch_non_existant(self):
        import time
=======
    def test_patch_non_existent(self):
>>>>>>> 3bb2c5c6
        with self.patch(
                time,
                'duerme',
                self.mock_fcn('duerme').add_call(1).returns(2)
                ):
            self.assertEquals(2, time.duerme(1))

    def test_patch_set(self):
        class Person():
            def __init__(self, name):
                self.name = name
        p1 = Person('Joe')
        p2 = Person('Fred')
        with PatchSet(
                (p1, 'name', 'Sally'),
                (p2, 'age', 37)
                ):
            self.assertEquals(dict(name = 'Sally'), p1.__dict__)
            self.assertEquals(dict(name = 'Fred', age = 37), p2.__dict__)
        self.assertEquals(dict(name = 'Joe'), p1.__dict__)
        self.assertEquals(dict(name = 'Fred'), p2.__dict__)

    def test_patch_set_method(self):
        class Person():
            def __init__(self, name):
                self.name = name
        p1 = Person('Joe')
        p2 = Person('Fred')
        with self.patch_set(
                (p1, 'name', 'Sally'),
                (p2, 'age', 37)
                ):
            self.assertEquals(dict(name = 'Sally'), p1.__dict__)
            self.assertEquals(dict(name = 'Fred', age = 37), p2.__dict__)
        self.assertEquals(dict(name = 'Joe'), p1.__dict__)
        self.assertEquals(dict(name = 'Fred'), p2.__dict__)

    def test_sleeper(self):
        import time
        import os
        sleep = self.mock_fcn("sleep").add_call(10)
        getpid = self.mock_fcn("getpid").add_call().returns(1)
        patches = self.patch_set(
            (time, "sleep", sleep),
            (os, "getpid", getpid)
            )
        with patches:
            time.sleep(10)
            self.assertEquals(1, os.getpid())

if __name__ == '__main__':
    unittest.main()<|MERGE_RESOLUTION|>--- conflicted
+++ resolved
@@ -2,7 +2,7 @@
 # 
 # File: impl.py
 # 
-# Copyright 2011 by Brian Beach and Jaran Charumilind
+# Copyright 2011 TiVo Inc. All Rights Reserved. by Brian Beach and Jaran Charumilind
 # 
 # This software is licensed under the MIT license.
 # 
@@ -362,12 +362,8 @@
                 ):
             self.assertEquals(2, time.sleep(1))
 
-<<<<<<< HEAD
     def test_patch_non_existant(self):
         import time
-=======
-    def test_patch_non_existent(self):
->>>>>>> 3bb2c5c6
         with self.patch(
                 time,
                 'duerme',
